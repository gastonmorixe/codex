--- conflicted
+++ resolved
@@ -21,18 +21,12 @@
       shift
       ;;
     -h|--help)
-<<<<<<< HEAD
       echo "Usage: $0 [-a|--agent] [-i|--interactive] [-t|--tmux] <task-slug|NN> [<task-slug|NN>...]"
       echo "  -a, --agent         after creating/reusing, launch a codex agent in the task workspace"
       echo "                      (by default runs 'codex exec' if --interactive is not given)"
       echo "  -i, --interactive   launch codex agent in interactive mode (implies --agent)"
       echo "                      (uses normal 'codex', do not exec)"
       echo "  -t, --tmux          launch each agent review in a tiled tmux session (implies --agent)"
-=======
-      echo "Usage: $0 [-a|--agent] [-t|--tmux] <task-slug|NN> [<task-slug|NN>...]"
-      echo "  -a, --agent    after creating/reusing, launch a Codex agent in a Landlock+seccomp sandbox with write access only to the worktree and TMPDIR"
-      echo "  -t, --tmux     launch each agent review in a tiled tmux session (implies --agent)"
->>>>>>> e83f5e8e
       exit 0
       ;;
     -i|--interactive)
@@ -137,15 +131,11 @@
     echo "Error: developer prompt file not found at $prompt_file" >&2
     exit 1
   fi
-  cd "$worktree_path"
-<<<<<<< HEAD
-  if [ "$interactive_mode" = true ]; then
-    codex "$(<"$prompt_file")"
-  else
-    codex exec "$(<"$prompt_file")"
+  # Launch the agent under Landlock+seccomp sandbox: writable only in cwd and TMPDIR, network disabled
+  cmd=(codex debug landlock --full-auto --cd $worktree_path)
+  if [ "${interactive_mode:-}" != true ]; then
+    cmd+=(exec)
   fi
-=======
-  # Launch the agent under Landlock+seccomp sandbox: writable only in cwd and TMPDIR, network disabled
-  codex debug landlock --full-auto codex "$(<"$prompt_file")"
->>>>>>> e83f5e8e
+  prompt=$(<"$prompt_file")
+  "${cmd[@]}" "$prompt"
 fi