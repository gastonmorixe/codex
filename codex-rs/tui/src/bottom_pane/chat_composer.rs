--- conflicted
+++ resolved
@@ -19,7 +19,8 @@
 use super::chat_composer_history::ChatComposerHistory;
 use super::command_popup::CommandPopup;
 use super::file_search_popup::FileSearchPopup;
-use crate::at_command::{AtCommand, built_in_at_commands};
+use crate::at_command::AtCommand;
+use crate::at_command::built_in_at_commands;
 use crate::slash_command::SlashCommand;
 
 use crate::app_event::AppEvent;
@@ -933,13 +934,8 @@
 impl WidgetRef for &ChatComposer<'_> {
     fn render_ref(&self, area: Rect, buf: &mut Buffer) {
         match &self.active_popup {
-<<<<<<< HEAD
-            ActivePopup::Slash(popup) => {
-                let popup_height = popup.calculate_required_height(&area);
-=======
             ActivePopup::Command(popup) => {
                 let popup_height = popup.calculate_required_height();
->>>>>>> f918198b
 
                 // Split the provided rect so that the popup is rendered at the
                 // **bottom** and the textarea occupies the remaining space above.
@@ -1567,7 +1563,9 @@
     // --- Image attachment tests ---
     #[test]
     fn attach_image_and_submit_includes_image_paths() {
-        use crossterm::event::{KeyCode, KeyEvent, KeyModifiers};
+        use crossterm::event::KeyCode;
+        use crossterm::event::KeyEvent;
+        use crossterm::event::KeyModifiers;
         let (tx, _rx) = std::sync::mpsc::channel();
         let sender = AppEventSender::new(tx);
         let mut composer = ChatComposer::new(true, sender);
@@ -1587,7 +1585,9 @@
 
     #[test]
     fn attach_image_without_text_not_submitted() {
-        use crossterm::event::{KeyCode, KeyEvent, KeyModifiers};
+        use crossterm::event::KeyCode;
+        use crossterm::event::KeyEvent;
+        use crossterm::event::KeyModifiers;
         let (tx, _rx) = std::sync::mpsc::channel();
         let sender = AppEventSender::new(tx);
         let mut composer = ChatComposer::new(true, sender);
@@ -1602,7 +1602,9 @@
 
     #[test]
     fn image_placeholder_removed_on_backspace_anywhere() {
-        use crossterm::event::{KeyCode, KeyEvent, KeyModifiers};
+        use crossterm::event::KeyCode;
+        use crossterm::event::KeyEvent;
+        use crossterm::event::KeyModifiers;
         let (tx, _rx) = std::sync::mpsc::channel();
         let sender = AppEventSender::new(tx);
         let mut composer = ChatComposer::new(true, sender);
@@ -1633,7 +1635,9 @@
     fn at_clipboard_image_command_triggers_dispatch() {
         use crate::app_event::AppEvent;
         use crate::at_command::AtCommand;
-        use crossterm::event::{KeyCode, KeyEvent, KeyModifiers};
+        use crossterm::event::KeyCode;
+        use crossterm::event::KeyEvent;
+        use crossterm::event::KeyModifiers;
         use std::sync::mpsc::Receiver;
 
         let (tx, rx): (std::sync::mpsc::Sender<AppEvent>, Receiver<AppEvent>) =
